<script setup lang="ts">
/* eslint-disable vue/no-multiple-template-root */
import { computed, defineAsyncComponent } from 'vue';
import { getMidCanvasPosition } from '@/utils/nodeViewUtils';
import {
	DEFAULT_STICKY_HEIGHT,
	DEFAULT_STICKY_WIDTH,
	FOCUS_PANEL_EXPERIMENT,
	NODE_CREATOR_OPEN_SOURCES,
	STICKY_NODE_TYPE,
} from '@/constants';
import { useUIStore } from '@/stores/ui.store';
import { useFocusPanelStore } from '@/stores/focusPanel.store';
import { usePostHog } from '@/stores/posthog.store';
import type {
	AddedNodesAndConnections,
	NodeTypeSelectedPayload,
	ToggleNodeCreatorOptions,
} from '@/Interface';
import { useActions } from './NodeCreator/composables/useActions';
import KeyboardShortcutTooltip from '@/components/KeyboardShortcutTooltip.vue';
import AssistantIcon from '@n8n/design-system/components/AskAssistantIcon/AssistantIcon.vue';
import { useI18n } from '@n8n/i18n';
import { useTelemetry } from '@/composables/useTelemetry';
import { useAssistantStore } from '@/stores/assistant.store';

type Props = {
	nodeViewScale: number;
	createNodeActive?: boolean;
};

// eslint-disable-next-line @typescript-eslint/no-unsafe-assignment
const LazyNodeCreator = defineAsyncComponent(
	async () => await import('@/components/Node/NodeCreator/NodeCreator.vue'),
);

const props = withDefaults(defineProps<Props>(), {
	createNodeActive: false, // Determines if the node creator is open
});

const emit = defineEmits<{
	addNodes: [value: AddedNodesAndConnections];
	toggleNodeCreator: [value: ToggleNodeCreatorOptions];
}>();

const uiStore = useUIStore();
const focusPanelStore = useFocusPanelStore();
const posthogStore = usePostHog();
const i18n = useI18n();
const telemetry = useTelemetry();
const assistantStore = useAssistantStore();

const { getAddedNodesAndConnections } = useActions();

const isOpenFocusPanelButtonVisible = computed(() => {
	return posthogStore.getVariant(FOCUS_PANEL_EXPERIMENT.name) === FOCUS_PANEL_EXPERIMENT.variant;
});

function openNodeCreator() {
	emit('toggleNodeCreator', {
		source: NODE_CREATOR_OPEN_SOURCES.ADD_NODE_BUTTON,
		createNodeActive: true,
	});
}

function addStickyNote() {
	if (document.activeElement) {
		(document.activeElement as HTMLElement).blur();
	}

	const offset: [number, number] = [...uiStore.nodeViewOffsetPosition];

	const position = getMidCanvasPosition(props.nodeViewScale, offset);
	position[0] -= DEFAULT_STICKY_WIDTH / 2;
	position[1] -= DEFAULT_STICKY_HEIGHT / 2;

	emit('addNodes', getAddedNodesAndConnections([{ type: STICKY_NODE_TYPE, position }]));
}

function closeNodeCreator(hasAddedNodes = false) {
	if (props.createNodeActive) {
		emit('toggleNodeCreator', { createNodeActive: false, hasAddedNodes });
	}
}

function nodeTypeSelected(value: NodeTypeSelectedPayload[]) {
	emit('addNodes', getAddedNodesAndConnections(value));
	closeNodeCreator(true);
}

function toggleFocusPanel() {
	focusPanelStore.toggleFocusPanel();

	telemetry.track(`User ${focusPanelStore.focusPanelActive ? 'opened' : 'closed'} focus panel`, {
		source: 'canvasButton',
		parameters: focusPanelStore.focusedNodeParametersInTelemetryFormat,
		parameterCount: focusPanelStore.focusedNodeParametersInTelemetryFormat.length,
	});
}

function onAskAssistantButtonClick() {
	if (!assistantStore.chatWindowOpen)
		assistantStore.trackUserOpenedAssistant({
			source: 'canvas',
			task: 'placeholder',
			has_existing_session: !assistantStore.isSessionEnded,
		});

	assistantStore.toggleChatOpen();
}
</script>

<template>
	<div v-if="!createNodeActive" :class="$style.nodeButtonsWrapper">
		<KeyboardShortcutTooltip
			:label="i18n.baseText('nodeView.openNodesPanel')"
			:shortcut="{ keys: ['Tab'] }"
			placement="left"
		>
			<n8n-icon-button
				size="large"
				icon="plus"
				type="tertiary"
				data-test-id="node-creator-plus-button"
				@click="openNodeCreator"
			/>
		</KeyboardShortcutTooltip>
		<KeyboardShortcutTooltip
			:label="i18n.baseText('nodeView.addStickyHint')"
			:shortcut="{ keys: ['s'], shiftKey: true }"
			placement="left"
		>
			<n8n-icon-button
				size="large"
				type="tertiary"
				icon="sticky-note"
				data-test-id="add-sticky-button"
				@click="addStickyNote"
			/>
		</KeyboardShortcutTooltip>
		<KeyboardShortcutTooltip
			v-if="isOpenFocusPanelButtonVisible"
			:label="i18n.baseText('nodeView.openFocusPanel')"
			:shortcut="{ keys: ['f'], shiftKey: true }"
			placement="left"
		>
<<<<<<< HEAD
			<n8n-icon-button type="tertiary" size="large" icon="list" @click="toggleFocusPanel" />
=======
			<n8n-icon-button
				type="tertiary"
				size="large"
				icon="panel-right"
				@click="focusPanelStore.toggleFocusPanel"
			/>
>>>>>>> dceafd73
		</KeyboardShortcutTooltip>
		<n8n-tooltip v-if="assistantStore.canShowAssistantButtonsOnCanvas" placement="left">
			<template #content> {{ i18n.baseText('aiAssistant.tooltip') }}</template>
			<n8n-button
				type="tertiary"
				size="large"
				square
				:class="$style.icon"
				data-test-id="ask-assistant-canvas-action-button"
				@click="onAskAssistantButtonClick"
			>
				<template #default>
					<div>
						<AssistantIcon size="large" />
					</div>
				</template>
			</n8n-button>
		</n8n-tooltip>
	</div>
	<Suspense>
		<LazyNodeCreator
			:active="createNodeActive"
			@node-type-selected="nodeTypeSelected"
			@close-node-creator="closeNodeCreator"
		/>
	</Suspense>
</template>

<style lang="scss" module>
.nodeButtonsWrapper {
	position: absolute;
	top: 0;
	right: 0;
	display: flex;
	flex-direction: column;
	gap: var(--spacing-2xs);
	padding: var(--spacing-s);
	pointer-events: all !important;
}

.icon {
	display: inline-flex;
	justify-content: center;
	align-items: center;

	svg {
		display: block;
	}
}
</style><|MERGE_RESOLUTION|>--- conflicted
+++ resolved
@@ -144,16 +144,7 @@
 			:shortcut="{ keys: ['f'], shiftKey: true }"
 			placement="left"
 		>
-<<<<<<< HEAD
-			<n8n-icon-button type="tertiary" size="large" icon="list" @click="toggleFocusPanel" />
-=======
-			<n8n-icon-button
-				type="tertiary"
-				size="large"
-				icon="panel-right"
-				@click="focusPanelStore.toggleFocusPanel"
-			/>
->>>>>>> dceafd73
+			<n8n-icon-button type="tertiary" size="large" icon="panel-right" @click="toggleFocusPanel" />
 		</KeyboardShortcutTooltip>
 		<n8n-tooltip v-if="assistantStore.canShowAssistantButtonsOnCanvas" placement="left">
 			<template #content> {{ i18n.baseText('aiAssistant.tooltip') }}</template>
