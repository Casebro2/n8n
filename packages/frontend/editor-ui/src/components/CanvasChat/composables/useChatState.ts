--- conflicted
+++ resolved
@@ -35,14 +35,12 @@
 	const locale = useI18n();
 	const workflowsStore = useWorkflowsStore();
 	const nodeTypesStore = useNodeTypesStore();
-<<<<<<< HEAD
 
 	// const canvasStore = useCanvasStore();
 	const rootStore = useRootStore();
 
-=======
 	const logsStore = useLogsStore();
->>>>>>> 8abd5565
+
 	const router = useRouter();
 	const nodeHelpers = useNodeHelpers();
 	const { runWorkflow } = useRunWorkflow({ router });
