{
  "name": "n8n",
  "version": "1.61.0",
  "description": "n8n Workflow Automation Tool",
  "main": "dist/index",
  "types": "dist/index.d.ts",
  "oclif": {
    "commands": "./dist/commands",
    "helpClass": "./dist/help",
    "bin": "n8n"
  },
  "scripts": {
    "clean": "rimraf dist .turbo",
    "typecheck": "tsc --noEmit",
    "build": "tsc -p tsconfig.build.json && tsc-alias -p tsconfig.build.json && node scripts/build.mjs",
    "buildAndDev": "pnpm run build && pnpm run dev",
    "dev": "concurrently -k -n \"TypeScript,Node\" -c \"yellow.bold,cyan.bold\" \"npm run watch\" \"nodemon\"",
    "dev:worker": "concurrently -k -n \"TypeScript,Node\" -c \"yellow.bold,cyan.bold\" \"npm run watch\" \"nodemon worker\"",
    "dev:webhook": "concurrently -k -n \"TypeScript,Node\" -c \"yellow.bold,cyan.bold\" \"npm run watch\" \"nodemon webhook\"",
    "format": "biome format --write .",
    "format:check": "biome ci .",
    "lint": "eslint . --quiet",
    "lintfix": "eslint . --fix",
    "start": "run-script-os",
    "start:default": "cd bin && ./n8n",
    "start:windows": "cd bin && n8n",
    "test": "pnpm test:sqlite",
    "test:sqlite": "N8N_LOG_LEVEL=silent DB_TYPE=sqlite jest",
    "test:postgres": "N8N_LOG_LEVEL=silent DB_TYPE=postgresdb DB_POSTGRESDB_SCHEMA=alt_schema DB_TABLE_PREFIX=test_ jest --no-coverage",
    "test:mysql": "N8N_LOG_LEVEL=silent DB_TYPE=mysqldb DB_TABLE_PREFIX=test_ jest --no-coverage",
    "watch": "concurrently \"tsc -w -p tsconfig.build.json\" \"tsc-alias -w -p tsconfig.build.json\""
  },
  "bin": {
    "n8n": "./bin/n8n"
  },
  "keywords": [
    "automate",
    "automation",
    "IaaS",
    "iPaaS",
    "n8n",
    "workflow"
  ],
  "engines": {
    "node": ">=18.10"
  },
  "files": [
    "bin",
    "templates",
    "dist",
    "!dist/**/e2e.*"
  ],
  "devDependencies": {
    "@redocly/cli": "^1.6.0",
    "@types/aws4": "^1.5.1",
    "@types/bcryptjs": "^2.4.2",
    "@types/compression": "1.0.1",
    "@types/convict": "^6.1.1",
    "@types/cookie-parser": "^1.4.2",
    "@types/express": "catalog:",
    "@types/flat": "^5.0.5",
    "@types/formidable": "^3.4.5",
    "@types/json-diff": "^1.0.0",
    "@types/jsonwebtoken": "^9.0.6",
    "@types/lodash": "catalog:",
    "@types/psl": "^1.1.0",
    "@types/replacestream": "^4.0.1",
    "@types/shelljs": "^0.8.11",
    "@types/sshpk": "^1.17.1",
    "@types/superagent": "^8.1.7",
    "@types/swagger-ui-express": "^4.1.6",
    "@types/syslog-client": "^1.1.2",
    "@types/uuid": "catalog:",
    "@types/validator": "^13.7.0",
    "@types/ws": "^8.5.4",
    "@types/xml2js": "catalog:",
    "@types/yamljs": "^0.2.31",
    "@vvo/tzdb": "^6.141.0",
    "chokidar": "^3.5.2",
    "concurrently": "^8.2.0",
    "ioredis-mock": "^8.8.1",
    "mjml": "^4.15.3",
    "ts-essentials": "^7.0.3"
  },
  "dependencies": {
    "@azure/identity": "^4.3.0",
    "@azure/keyvault-secrets": "^4.8.0",
    "@google-cloud/secret-manager": "^5.6.0",
    "@n8n/api-types": "workspace:*",
    "@n8n/client-oauth2": "workspace:*",
    "@n8n/config": "workspace:*",
    "@n8n/localtunnel": "3.0.0",
    "@n8n/n8n-nodes-langchain": "workspace:*",
    "@n8n/permissions": "workspace:*",
<<<<<<< HEAD
    "@n8n/task-runner": "workspace:*",
    "@n8n/typeorm": "0.3.20-10",
=======
    "@n8n/typeorm": "0.3.20-12",
>>>>>>> e04b980d
    "@n8n_io/ai-assistant-sdk": "1.9.4",
    "@n8n_io/license-sdk": "2.13.1",
    "@oclif/core": "4.0.7",
    "@rudderstack/rudder-sdk-node": "2.0.9",
    "@sentry/integrations": "7.87.0",
    "@sentry/node": "7.87.0",
    "aws4": "1.11.0",
    "axios": "catalog:",
    "bcryptjs": "2.4.3",
    "bull": "4.12.1",
    "cache-manager": "5.2.3",
    "callsites": "3.1.0",
    "change-case": "4.1.2",
    "class-transformer": "0.5.1",
    "class-validator": "0.14.0",
    "compression": "1.7.4",
    "convict": "6.2.4",
    "cookie-parser": "1.4.6",
    "csrf": "3.1.0",
    "curlconverter": "3.21.0",
    "dotenv": "8.6.0",
    "express": "4.21.0",
    "express-async-errors": "3.1.1",
    "express-handlebars": "7.1.2",
    "express-openapi-validator": "5.3.3",
    "express-prom-bundle": "6.6.0",
    "express-rate-limit": "7.2.0",
    "fast-glob": "catalog:",
    "flat": "5.0.2",
    "flatted": "3.2.7",
    "formidable": "3.5.1",
    "handlebars": "4.7.8",
    "helmet": "7.1.0",
    "infisical-node": "1.3.0",
    "ioredis": "5.3.2",
    "isbot": "3.6.13",
    "json-diff": "1.0.6",
    "jsonschema": "1.4.1",
    "jsonwebtoken": "9.0.2",
    "ldapts": "4.2.6",
    "lodash": "catalog:",
    "luxon": "catalog:",
    "mysql2": "3.11.0",
    "n8n-core": "workspace:*",
    "n8n-editor-ui": "workspace:*",
    "n8n-nodes-base": "workspace:*",
    "n8n-workflow": "workspace:*",
    "nanoid": "catalog:",
    "nodemailer": "6.9.9",
    "oauth-1.0a": "2.2.6",
    "open": "7.4.2",
    "openapi-types": "10.0.0",
    "otpauth": "9.1.1",
    "p-cancelable": "2.1.1",
    "p-lazy": "3.1.0",
    "pg": "8.12.0",
    "picocolors": "1.0.1",
    "pkce-challenge": "3.0.0",
    "posthog-node": "3.2.1",
    "prom-client": "13.2.0",
    "psl": "1.9.0",
    "raw-body": "2.5.1",
    "reflect-metadata": "0.2.2",
    "replacestream": "4.0.3",
    "samlify": "2.8.9",
    "semver": "7.5.4",
    "shelljs": "0.8.5",
    "simple-git": "3.17.0",
    "source-map-support": "0.5.21",
    "sqlite3": "5.1.7",
    "sse-channel": "4.0.0",
    "sshpk": "1.17.0",
    "swagger-ui-express": "5.0.0",
    "syslog-client": "1.1.1",
    "typedi": "catalog:",
    "uuid": "catalog:",
    "validator": "13.7.0",
    "winston": "3.14.2",
    "ws": "8.17.1",
    "xml2js": "catalog:",
    "xmllint-wasm": "3.0.1",
    "xss": "catalog:",
    "yamljs": "0.3.0",
    "zod": "catalog:"
  }
}<|MERGE_RESOLUTION|>--- conflicted
+++ resolved
@@ -92,12 +92,8 @@
     "@n8n/localtunnel": "3.0.0",
     "@n8n/n8n-nodes-langchain": "workspace:*",
     "@n8n/permissions": "workspace:*",
-<<<<<<< HEAD
     "@n8n/task-runner": "workspace:*",
-    "@n8n/typeorm": "0.3.20-10",
-=======
     "@n8n/typeorm": "0.3.20-12",
->>>>>>> e04b980d
     "@n8n_io/ai-assistant-sdk": "1.9.4",
     "@n8n_io/license-sdk": "2.13.1",
     "@oclif/core": "4.0.7",
