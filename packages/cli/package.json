{
  "name": "n8n",
  "version": "0.164.1",
  "description": "n8n Workflow Automation Tool",
  "license": "SEE LICENSE IN LICENSE.md",
  "homepage": "https://n8n.io",
  "author": {
    "name": "Jan Oberhauser",
    "email": "jan@n8n.io"
  },
  "repository": {
    "type": "git",
    "url": "git+https://github.com/n8n-io/n8n.git"
  },
  "main": "dist/index",
  "types": "dist/src/index.d.ts",
  "oclif": {
    "commands": "./dist/commands",
    "bin": "n8n"
  },
  "scripts": {
    "build": "tsc && cp -r ./src/UserManagement/email/templates ./dist/src/UserManagement/email",
    "dev": "concurrently -k -n \"TypeScript,Node\" -c \"yellow.bold,cyan.bold\" \"npm run watch\" \"nodemon\"",
    "format": "cd ../.. && node_modules/prettier/bin-prettier.js packages/cli/**/**.ts --write",
    "lint": "cd ../.. && node_modules/eslint/bin/eslint.js packages/cli",
    "lintfix": "cd ../.. && node_modules/eslint/bin/eslint.js packages/cli --fix",
    "postpack": "rm -f oclif.manifest.json",
    "prepack": "echo \"Building project...\" && rm -rf dist && tsc -b && oclif-dev manifest",
    "start": "run-script-os",
    "start:default": "cd bin && ./n8n",
    "start:windows": "cd bin && n8n",
    "test": "jest",
    "watch": "tsc --watch",
    "typeorm": "ts-node ../../node_modules/typeorm/cli.js"
  },
  "bin": {
    "n8n": "./bin/n8n"
  },
  "keywords": [
    "automate",
    "automation",
    "IaaS",
    "iPaaS",
    "n8n",
    "workflow"
  ],
  "engines": {
    "node": ">=14.0.0"
  },
  "files": [
    "bin",
    "templates",
    "dist",
    "oclif.manifest.json"
  ],
  "devDependencies": {
    "@oclif/dev-cli": "^1.22.2",
    "@types/basic-auth": "^1.1.2",
    "@types/bcryptjs": "^2.4.2",
    "@types/bull": "^3.3.10",
    "@types/compression": "1.0.1",
    "@types/connect-history-api-fallback": "^1.3.1",
    "@types/convict": "^4.2.1",
    "@types/cookie-parser": "^1.4.2",
    "@types/dotenv": "^8.2.0",
    "@types/express": "^4.17.6",
    "@types/jest": "^27.4.0",
    "@types/localtunnel": "^1.9.0",
    "@types/lodash.get": "^4.4.6",
    "@types/lodash.merge": "^4.6.6",
    "@types/node": "14.17.27",
    "@types/open": "^6.1.0",
    "@types/parseurl": "^1.3.1",
    "@types/passport-jwt": "^3.0.6",
    "@types/request-promise-native": "~1.0.15",
    "@types/superagent": "4.1.13",
    "@types/supertest": "^2.0.11",
    "@types/uuid": "^8.3.0",
    "@types/validator": "^13.7.0",
    "axios": "^0.21.1",
    "concurrently": "^5.1.0",
    "jest": "^27.4.7",
    "nodemon": "^2.0.2",
    "run-script-os": "^1.0.7",
    "supertest": "^6.2.2",
    "ts-jest": "^27.1.3",
    "ts-node": "^8.9.1",
    "tslint": "^6.1.2",
    "typescript": "~4.3.5"
  },
  "dependencies": {
    "@oclif/command": "^1.5.18",
    "@oclif/errors": "^1.2.2",
    "@rudderstack/rudder-sdk-node": "1.0.6",
    "@types/json-diff": "^0.5.1",
    "@types/jsonwebtoken": "^8.5.2",
    "basic-auth": "^2.0.1",
    "bcryptjs": "^2.4.3",
    "body-parser": "^1.18.3",
    "body-parser-xml": "^2.0.3",
    "bull": "^3.19.0",
    "callsites": "^3.1.0",
    "class-validator": "^0.13.1",
    "client-oauth2": "^4.2.5",
    "compression": "^1.7.4",
    "connect-history-api-fallback": "^1.6.0",
    "convict": "^6.0.1",
    "cookie-parser": "^1.4.6",
    "crypto-js": "^4.1.1",
    "csrf": "^3.1.0",
    "dotenv": "^8.0.0",
    "express": "^4.16.4",
    "fast-glob": "^3.2.5",
    "flatted": "^3.2.4",
    "google-timezones-json": "^1.0.2",
    "inquirer": "^7.0.1",
    "json-diff": "^0.5.4",
    "jsonwebtoken": "^8.5.1",
    "jwks-rsa": "~1.12.1",
    "localtunnel": "^2.0.0",
    "lodash.get": "^4.4.2",
    "lodash.merge": "^4.6.2",
    "mysql2": "~2.3.0",
<<<<<<< HEAD
    "n8n-core": "~0.104.0",
    "n8n-editor-ui": "~0.130.0",
    "n8n-nodes-base": "~0.161.0",
    "n8n-workflow": "~0.86.0",
    "nodemailer": "^6.7.1",
=======
    "n8n-core": "~0.105.0",
    "n8n-editor-ui": "~0.131.0",
    "n8n-nodes-base": "~0.162.0",
    "n8n-workflow": "~0.87.0",
>>>>>>> 783c8e67
    "oauth-1.0a": "^2.2.6",
    "open": "^7.0.0",
    "passport": "^0.5.0",
    "passport-cookie": "^1.0.9",
    "passport-jwt": "^4.0.0",
    "p-cancelable": "^2.0.0",
    "pg": "^8.3.0",
    "prom-client": "^13.1.0",
    "request-promise-native": "^1.0.7",
    "sqlite3": "^5.0.1",
    "sse-channel": "^3.1.1",
    "tslib": "1.14.1",
    "typeorm": "0.2.30",
    "uuid": "^8.3.0",
    "validator": "13.7.0",
    "winston": "^3.3.3"
  }
}<|MERGE_RESOLUTION|>--- conflicted
+++ resolved
@@ -121,18 +121,11 @@
     "lodash.get": "^4.4.2",
     "lodash.merge": "^4.6.2",
     "mysql2": "~2.3.0",
-<<<<<<< HEAD
-    "n8n-core": "~0.104.0",
-    "n8n-editor-ui": "~0.130.0",
-    "n8n-nodes-base": "~0.161.0",
-    "n8n-workflow": "~0.86.0",
-    "nodemailer": "^6.7.1",
-=======
     "n8n-core": "~0.105.0",
     "n8n-editor-ui": "~0.131.0",
     "n8n-nodes-base": "~0.162.0",
     "n8n-workflow": "~0.87.0",
->>>>>>> 783c8e67
+    "nodemailer": "^6.7.1",
     "oauth-1.0a": "^2.2.6",
     "open": "^7.0.0",
     "passport": "^0.5.0",
