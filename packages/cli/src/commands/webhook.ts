--- conflicted
+++ resolved
@@ -1,37 +1,3 @@
-<<<<<<< HEAD
-/* eslint-disable @typescript-eslint/no-unsafe-argument */
-/* eslint-disable no-console */
-/* eslint-disable @typescript-eslint/no-unsafe-call */
-/* eslint-disable @typescript-eslint/no-unsafe-member-access */
-/* eslint-disable @typescript-eslint/no-unsafe-assignment */
-/* eslint-disable @typescript-eslint/unbound-method */
-import { BinaryDataManager, ProcessedDataManager, UserSettings } from 'n8n-core';
-import { Command, flags } from '@oclif/command';
-import Redis from 'ioredis';
-
-import { IDataObject, LoggerProxy, sleep } from 'n8n-workflow';
-import config from '@/config';
-import * as ActiveExecutions from '@/ActiveExecutions';
-import * as ActiveWorkflowRunner from '@/ActiveWorkflowRunner';
-import { CredentialsOverwrites } from '@/CredentialsOverwrites';
-import { CredentialTypes } from '@/CredentialTypes';
-import * as Db from '@/Db';
-import { ExternalHooks } from '@/ExternalHooks';
-import * as GenericHelpers from '@/GenericHelpers';
-import { LoadNodesAndCredentials } from '@/LoadNodesAndCredentials';
-import { NodeTypes } from '@/NodeTypes';
-import { InternalHooksManager } from '@/InternalHooksManager';
-import * as WebhookServer from '@/WebhookServer';
-import { getLogger } from '@/Logger';
-import { initErrorHandling } from '@/ErrorReporting';
-import * as CrashJournal from '@/CrashJournal';
-import { getProcessedDataManagers } from '@/ProcessedDataManagers';
-
-let activeWorkflowRunner: ActiveWorkflowRunner.ActiveWorkflowRunner | undefined;
-let processExitCode = 0;
-
-export class Webhook extends Command {
-=======
 import { flags } from '@oclif/command';
 import { LoggerProxy, sleep } from 'n8n-workflow';
 import config from '@/config';
@@ -42,7 +8,6 @@
 import { Container } from 'typedi';
 
 export class Webhook extends BaseCommand {
->>>>>>> ee582cc3
 	static description = 'Starts n8n webhook process. Intercepts only production URLs.';
 
 	static examples = ['$ n8n webhook'];
@@ -107,117 +72,11 @@
 			this.error('Webhook processes can only run with execution mode as queue.');
 		}
 
-<<<<<<< HEAD
-			try {
-				// Start directly with the init of the database to improve startup time
-				const startDbInitPromise = Db.init().catch((error) => {
-					// eslint-disable-next-line @typescript-eslint/restrict-template-expressions, @typescript-eslint/no-unsafe-member-access
-					logger.error(`There was an error initializing DB: "${error.message}"`);
-
-					processExitCode = 1;
-					// @ts-ignore
-					process.emit('SIGINT');
-					process.exit(1);
-				});
-
-				// Make sure the settings exist
-				// eslint-disable-next-line @typescript-eslint/no-unused-vars
-				await UserSettings.prepareUserSettings();
-
-				// Load all node and credential types
-				const loadNodesAndCredentials = LoadNodesAndCredentials();
-				await loadNodesAndCredentials.init();
-
-				// Add the found types to an instance other parts of the application can use
-				const nodeTypes = NodeTypes(loadNodesAndCredentials);
-				const credentialTypes = CredentialTypes(loadNodesAndCredentials);
-
-				// Load the credentials overwrites if any exist
-				await CredentialsOverwrites(credentialTypes).init();
-
-				// Load all external hooks
-				const externalHooks = ExternalHooks();
-				await externalHooks.init();
-
-				// Wait till the database is ready
-				await startDbInitPromise;
-
-				const instanceId = await UserSettings.getInstanceId();
-				const { cli } = await GenericHelpers.getVersions();
-				InternalHooksManager.init(instanceId, cli, nodeTypes);
-
-				const binaryDataConfig = config.getEnv('binaryDataManager');
-				await BinaryDataManager.init(binaryDataConfig);
-
-				const processedDataConfig = config.getEnv('processedDataManager');
-				const processedDataManagers = await getProcessedDataManagers(processedDataConfig);
-				await ProcessedDataManager.init(processedDataConfig, processedDataManagers);
-
-				if (config.getEnv('executions.mode') === 'queue') {
-					const redisHost = config.getEnv('queue.bull.redis.host');
-					const redisPassword = config.getEnv('queue.bull.redis.password');
-					const redisPort = config.getEnv('queue.bull.redis.port');
-					const redisDB = config.getEnv('queue.bull.redis.db');
-					const redisConnectionTimeoutLimit = config.getEnv('queue.bull.redis.timeoutThreshold');
-					let lastTimer = 0;
-					let cumulativeTimeout = 0;
-
-					const settings = {
-						// eslint-disable-next-line @typescript-eslint/no-unused-vars
-						retryStrategy: (times: number): number | null => {
-							const now = Date.now();
-							if (now - lastTimer > 30000) {
-								// Means we had no timeout at all or last timeout was temporary and we recovered
-								lastTimer = now;
-								cumulativeTimeout = 0;
-							} else {
-								cumulativeTimeout += now - lastTimer;
-								lastTimer = now;
-								if (cumulativeTimeout > redisConnectionTimeoutLimit) {
-									logger.error(
-										// eslint-disable-next-line @typescript-eslint/restrict-template-expressions
-										`Unable to connect to Redis after ${redisConnectionTimeoutLimit}. Exiting process.`,
-									);
-									process.exit(1);
-								}
-							}
-							return 500;
-						},
-					} as IDataObject;
-
-					if (redisHost) {
-						settings.host = redisHost;
-					}
-					if (redisPassword) {
-						settings.password = redisPassword;
-					}
-					if (redisPort) {
-						settings.port = redisPort;
-					}
-					if (redisDB) {
-						settings.db = redisDB;
-					}
-
-					// This connection is going to be our heartbeat
-					// IORedis automatically pings redis and tries to reconnect
-					// We will be using the retryStrategy above
-					// to control how and when to exit.
-					const redis = new Redis(settings);
-
-					redis.on('error', (error) => {
-						if (error.toString().includes('ECONNREFUSED') === true) {
-							logger.warn('Redis unavailable - trying to reconnect...');
-						} else {
-							logger.warn('Error with Redis: ', error);
-						}
-					});
-				}
-=======
 		await this.initCrashJournal();
 		await super.init();
->>>>>>> ee582cc3
 
 		await this.initBinaryManager();
+		await this.initProcessedDataManager();
 		await this.initExternalHooks();
 	}
 
