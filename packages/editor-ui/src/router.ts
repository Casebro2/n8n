--- conflicted
+++ resolved
@@ -34,11 +34,8 @@
 import { VIEWS } from './constants';
 import { useSettingsStore } from './stores/settings';
 import { useTemplatesStore } from './stores/templates';
-<<<<<<< HEAD
+import SettingsUsageAndPlanVue from './views/SettingsUsageAndPlan.vue';
 import { useUsersStore } from './stores/users';
-=======
-import SettingsUsageAndPlanVue from './views/SettingsUsageAndPlan.vue';
->>>>>>> 47e32e42
 
 Vue.use(Router);
 
@@ -357,6 +354,20 @@
 			},
 		},
 		{
+			path: '/mfa',
+			name: VIEWS.MFA,
+			components: {
+				default: Mfa,
+			},
+			meta: {
+				permissions: {
+					allow: {
+						loginStatus: [LOGIN_STATUS.LoggedOut],
+					},
+				},
+			},
+		},
+		{
 			path: '/signup',
 			name: VIEWS.SIGNUP,
 			components: {
@@ -548,6 +559,23 @@
 					},
 				},
 				{
+					path: '/mfa-setup',
+					name: VIEWS.MFA_SETUP,
+					components: {
+						settingsView: MfaSetupView,
+					},
+					meta: {
+						permissions: {
+							allow: {
+								shouldAllow: () => {
+									const usersStore = useUsersStore();
+									return usersStore.mfaEnabled === false;
+								},
+							},
+						},
+					},
+				},
+				{
 					path: 'log-streaming',
 					name: VIEWS.LOG_STREAMING_SETTINGS,
 					components: {
