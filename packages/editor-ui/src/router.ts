import { useStorage } from '@/composables/useStorage';

import type {
	NavigationGuardNext,
	RouteLocation,
	RouteRecordRaw,
	RouteLocationRaw,
	RouteLocationNormalized,
} from 'vue-router';
import { createRouter, createWebHistory } from 'vue-router';
import { useExternalHooks } from '@/composables/useExternalHooks';
import { useSettingsStore } from '@/stores/settings.store';
import { useTemplatesStore } from '@/stores/templates.store';
import { useUIStore } from '@/stores/ui.store';
import { useSSOStore } from '@/stores/sso.store';
<<<<<<< HEAD
import { EnterpriseEditionFeature, VIEWS, EDITABLE_VIEWS } from '@/constants';
=======
import { EnterpriseEditionFeature, VIEWS, EDITABLE_CANVAS_VIEWS } from '@/constants';
>>>>>>> f2939568
import { useTelemetry } from '@/composables/useTelemetry';
import { middleware } from '@/rbac/middleware';
import type { RouteConfig, RouterMiddleware } from '@/types/router';
import { initializeCore } from '@/init';

const ChangePasswordView = async () => import('./views/ChangePasswordView.vue');
const ErrorView = async () => import('./views/ErrorView.vue');
const ForgotMyPasswordView = async () => import('./views/ForgotMyPasswordView.vue');
const MainHeader = async () => import('@/components/MainHeader/MainHeader.vue');
const MainSidebar = async () => import('@/components/MainSidebar.vue');
const NodeView = async () => import('@/views/NodeView.vue');
const WorkflowExecutionsList = async () => import('@/components/ExecutionsView/ExecutionsList.vue');
const ExecutionsLandingPage = async () =>
	import('@/components/ExecutionsView/ExecutionsLandingPage.vue');
const ExecutionPreview = async () => import('@/components/ExecutionsView/ExecutionPreview.vue');
const SettingsView = async () => import('./views/SettingsView.vue');
const SettingsLdapView = async () => import('./views/SettingsLdapView.vue');
const SettingsPersonalView = async () => import('./views/SettingsPersonalView.vue');
const SettingsUsersView = async () => import('./views/SettingsUsersView.vue');
const SettingsCommunityNodesView = async () => import('./views/SettingsCommunityNodesView.vue');
const SettingsApiView = async () => import('./views/SettingsApiView.vue');
const SettingsLogStreamingView = async () => import('./views/SettingsLogStreamingView.vue');
const SettingsFakeDoorView = async () => import('./views/SettingsFakeDoorView.vue');
const SetupView = async () => import('./views/SetupView.vue');
const SigninView = async () => import('./views/SigninView.vue');
const SignupView = async () => import('./views/SignupView.vue');
const TemplatesCollectionView = async () => import('@/views/TemplatesCollectionView.vue');
const TemplatesWorkflowView = async () => import('@/views/TemplatesWorkflowView.vue');
const SetupWorkflowFromTemplateView = async () =>
	import('@/views/SetupWorkflowFromTemplateView/SetupWorkflowFromTemplateView.vue');
const TemplatesSearchView = async () => import('@/views/TemplatesSearchView.vue');
const CredentialsView = async () => import('@/views/CredentialsView.vue');
const ExecutionsView = async () => import('@/views/ExecutionsView.vue');
const WorkflowsView = async () => import('@/views/WorkflowsView.vue');
const VariablesView = async () => import('@/views/VariablesView.vue');
const SettingsUsageAndPlan = async () => import('./views/SettingsUsageAndPlan.vue');
const SettingsSso = async () => import('./views/SettingsSso.vue');
const SignoutView = async () => import('@/views/SignoutView.vue');
const SamlOnboarding = async () => import('@/views/SamlOnboarding.vue');
const SettingsSourceControl = async () => import('./views/SettingsSourceControl.vue');
const SettingsExternalSecrets = async () => import('./views/SettingsExternalSecrets.vue');
const SettingsAuditLogs = async () => import('./views/SettingsAuditLogs.vue');
const WorkerView = async () => import('./views/WorkerView.vue');
const WorkflowHistory = async () => import('@/views/WorkflowHistory.vue');
const WorkflowOnboardingView = async () => import('@/views/WorkflowOnboardingView.vue');

function getTemplatesRedirect(defaultRedirect: VIEWS[keyof VIEWS]) {
	const settingsStore = useSettingsStore();
	const isTemplatesEnabled: boolean = settingsStore.isTemplatesEnabled;
	if (!isTemplatesEnabled) {
		return { name: defaultRedirect || VIEWS.NOT_FOUND };
	}

	return false;
}

export const routes = [
	{
		path: '/',
		name: VIEWS.HOMEPAGE,
		redirect: (to) => {
			return { name: VIEWS.WORKFLOWS };
		},
		meta: {
			middleware: ['authenticated'],
		},
	},
	{
		path: '/collections/:id',
		name: VIEWS.COLLECTION,
		components: {
			default: TemplatesCollectionView,
			sidebar: MainSidebar,
		},
		meta: {
			templatesEnabled: true,
			telemetry: {
				getProperties(route: RouteLocation) {
					const templatesStore = useTemplatesStore();
					return {
						collection_id: route.params.id,
						wf_template_repo_session_id: templatesStore.currentSessionId,
					};
				},
			},
			getRedirect: getTemplatesRedirect,
			middleware: ['authenticated'],
		},
	},
	{
		path: '/templates/:id',
		name: VIEWS.TEMPLATE,
		components: {
			default: TemplatesWorkflowView,
			sidebar: MainSidebar,
		},
		meta: {
			templatesEnabled: true,
			getRedirect: getTemplatesRedirect,
			telemetry: {
				getProperties(route: RouteLocation) {
					const templatesStore = useTemplatesStore();
					return {
						template_id: route.params.id,
						wf_template_repo_session_id: templatesStore.currentSessionId,
					};
				},
			},
			middleware: ['authenticated'],
		},
	},
	{
		path: '/templates/:id/setup',
		name: VIEWS.TEMPLATE_SETUP,
		components: {
			default: SetupWorkflowFromTemplateView,
			sidebar: MainSidebar,
		},
		meta: {
			templatesEnabled: true,
			getRedirect: getTemplatesRedirect,
			telemetry: {
				getProperties(route: RouteLocation) {
					const templatesStore = useTemplatesStore();
					return {
						template_id: route.params.id,
						wf_template_repo_session_id: templatesStore.currentSessionId,
					};
				},
			},
			middleware: ['authenticated'],
		},
	},
	{
		path: '/templates/',
		name: VIEWS.TEMPLATES,
		components: {
			default: TemplatesSearchView,
			sidebar: MainSidebar,
		},
		meta: {
			templatesEnabled: true,
			getRedirect: getTemplatesRedirect,
			// Templates view remembers it's scroll position on back
			scrollOffset: 0,
			telemetry: {
				getProperties(route: RouteLocation) {
					const templatesStore = useTemplatesStore();
					return {
						wf_template_repo_session_id: templatesStore.currentSessionId,
					};
				},
			},
			setScrollPosition(pos: number) {
				this.scrollOffset = pos;
			},
			middleware: ['authenticated'],
		},
	},
	{
		path: '/credentials',
		name: VIEWS.CREDENTIALS,
		components: {
			default: CredentialsView,
			sidebar: MainSidebar,
		},
		meta: {
			middleware: ['authenticated'],
		},
	},
	{
		path: '/variables',
		name: VIEWS.VARIABLES,
		components: {
			default: VariablesView,
			sidebar: MainSidebar,
		},
		meta: { middleware: ['authenticated'] },
	},
	{
		path: '/executions',
		name: VIEWS.EXECUTIONS,
		components: {
			default: ExecutionsView,
			sidebar: MainSidebar,
		},
		meta: {
			middleware: ['authenticated'],
		},
	},
	{
		path: '/workflows',
		name: VIEWS.WORKFLOWS,
		components: {
			default: WorkflowsView,
			sidebar: MainSidebar,
		},
		meta: {
			middleware: ['authenticated'],
		},
	},
	{
		path: '/workflow/:name/debug/:executionId',
		name: VIEWS.EXECUTION_DEBUG,
		components: {
			default: NodeView,
			header: MainHeader,
			sidebar: MainSidebar,
		},
		meta: {
			nodeView: true,
			keepWorkflowAlive: true,
			middleware: ['authenticated', 'enterprise'],
			middlewareOptions: {
				enterprise: {
					feature: [EnterpriseEditionFeature.DebugInEditor],
				},
			},
		},
	},
	{
		path: '/workflow/:name/executions',
		name: VIEWS.WORKFLOW_EXECUTIONS,
		components: {
			default: WorkflowExecutionsList,
			header: MainHeader,
			sidebar: MainSidebar,
		},
		meta: {
			keepWorkflowAlive: true,
			middleware: ['authenticated'],
		},
		children: [
			{
				path: '',
				name: VIEWS.EXECUTION_HOME,
				components: {
					executionPreview: ExecutionsLandingPage,
				},
				meta: {
					keepWorkflowAlive: true,
					middleware: ['authenticated'],
				},
			},
			{
				path: ':executionId',
				name: VIEWS.EXECUTION_PREVIEW,
				components: {
					executionPreview: ExecutionPreview,
				},
				meta: {
					keepWorkflowAlive: true,
					middleware: ['authenticated'],
				},
			},
		],
	},
	{
		path: '/workflow/:workflowId/history/:versionId?',
		name: VIEWS.WORKFLOW_HISTORY,
		components: {
			default: WorkflowHistory,
			sidebar: MainSidebar,
		},
		meta: {
			middleware: ['authenticated', 'enterprise'],
			middlewareOptions: {
				enterprise: {
					feature: [EnterpriseEditionFeature.WorkflowHistory],
				},
			},
		},
	},
	{
		path: '/workflows/templates/:id',
		name: VIEWS.TEMPLATE_IMPORT,
		components: {
			default: NodeView,
			header: MainHeader,
			sidebar: MainSidebar,
		},
		meta: {
			templatesEnabled: true,
			keepWorkflowAlive: true,
			getRedirect: getTemplatesRedirect,
			middleware: ['authenticated'],
		},
	},
	{
		path: '/workflows/onboarding/:id',
		name: VIEWS.WORKFLOW_ONBOARDING,
		components: {
			default: WorkflowOnboardingView,
			header: MainHeader,
			sidebar: MainSidebar,
		},
		meta: {
			templatesEnabled: true,
			keepWorkflowAlive: true,
			getRedirect: () => getTemplatesRedirect(VIEWS.NEW_WORKFLOW),
			middleware: ['authenticated'],
		},
	},
	{
		path: '/workflow/new',
		name: VIEWS.NEW_WORKFLOW,
		components: {
			default: NodeView,
			header: MainHeader,
			sidebar: MainSidebar,
		},
		meta: {
			nodeView: true,
			keepWorkflowAlive: true,
			middleware: ['authenticated'],
		},
	},
	{
		path: '/workflows/demo',
		name: VIEWS.DEMO,
		components: {
			default: NodeView,
		},
		meta: {
			middleware: ['authenticated'],
		},
	},
	{
		path: '/workflow/:name',
		name: VIEWS.WORKFLOW,
		components: {
			default: NodeView,
			header: MainHeader,
			sidebar: MainSidebar,
		},
		meta: {
			nodeView: true,
			keepWorkflowAlive: true,
			middleware: ['authenticated'],
		},
	},
	{
		path: '/workflow',
		redirect: '/workflow/new',
	},
	{
		path: '/signin',
		name: VIEWS.SIGNIN,
		components: {
			default: SigninView,
		},
		meta: {
			telemetry: {
				pageCategory: 'auth',
			},
			middleware: ['guest'],
		},
	},
	{
		path: '/signup',
		name: VIEWS.SIGNUP,
		components: {
			default: SignupView,
		},
		meta: {
			telemetry: {
				pageCategory: 'auth',
			},
			middleware: ['guest'],
		},
	},
	{
		path: '/signout',
		name: VIEWS.SIGNOUT,
		components: {
			default: SignoutView,
		},
		meta: {
			telemetry: {
				pageCategory: 'auth',
			},
			middleware: ['authenticated'],
		},
	},
	{
		path: '/setup',
		name: VIEWS.SETUP,
		components: {
			default: SetupView,
		},
		meta: {
			middleware: ['defaultUser'],
			telemetry: {
				pageCategory: 'auth',
			},
		},
	},
	{
		path: '/forgot-password',
		name: VIEWS.FORGOT_PASSWORD,
		components: {
			default: ForgotMyPasswordView,
		},
		meta: {
			middleware: ['guest'],
			telemetry: {
				pageCategory: 'auth',
			},
		},
	},
	{
		path: '/change-password',
		name: VIEWS.CHANGE_PASSWORD,
		components: {
			default: ChangePasswordView,
		},
		meta: {
			middleware: ['guest'],
			telemetry: {
				pageCategory: 'auth',
			},
		},
	},
	{
		path: '/settings',
		component: SettingsView,
		props: true,
		children: [
			{
				path: 'usage',
				name: VIEWS.USAGE,
				components: {
					settingsView: SettingsUsageAndPlan,
				},
				meta: {
					middleware: ['authenticated', 'custom'],
					middlewareOptions: {
						custom: () => {
							const settingsStore = useSettingsStore();
							return !(
								settingsStore.settings.hideUsagePage ||
								settingsStore.settings.deployment?.type === 'cloud'
							);
						},
					},
					telemetry: {
						pageCategory: 'settings',
						getProperties(route: RouteLocation) {
							return {
								feature: 'usage',
							};
						},
					},
				},
			},
			{
				path: 'personal',
				name: VIEWS.PERSONAL_SETTINGS,
				components: {
					settingsView: SettingsPersonalView,
				},
				meta: {
					middleware: ['authenticated'],
					telemetry: {
						pageCategory: 'settings',
						getProperties(route: RouteLocation) {
							return {
								feature: 'personal',
							};
						},
					},
				},
			},
			{
				path: 'users',
				name: VIEWS.USERS_SETTINGS,
				components: {
					settingsView: SettingsUsersView,
				},
				meta: {
					middleware: ['authenticated', 'rbac'],
					middlewareOptions: {
						rbac: {
							scope: ['user:create', 'user:update'],
						},
					},
					telemetry: {
						pageCategory: 'settings',
						getProperties(route: RouteLocation) {
							return {
								feature: 'users',
							};
						},
					},
				},
			},
			{
				path: 'api',
				name: VIEWS.API_SETTINGS,
				components: {
					settingsView: SettingsApiView,
				},
				meta: {
					middleware: ['authenticated'],
					telemetry: {
						pageCategory: 'settings',
						getProperties(route: RouteLocation) {
							return {
								feature: 'api',
							};
						},
					},
				},
			},
			{
				path: 'environments',
				name: VIEWS.SOURCE_CONTROL,
				components: {
					settingsView: SettingsSourceControl,
				},
				meta: {
					middleware: ['authenticated', 'rbac'],
					middlewareOptions: {
						rbac: {
							scope: 'sourceControl:manage',
						},
					},
					telemetry: {
						pageCategory: 'settings',
						getProperties(route: RouteLocation) {
							return {
								feature: 'environments',
							};
						},
					},
				},
			},
			{
				path: 'external-secrets',
				name: VIEWS.EXTERNAL_SECRETS_SETTINGS,
				components: {
					settingsView: SettingsExternalSecrets,
				},
				meta: {
					middleware: ['authenticated', 'rbac'],
					middlewareOptions: {
						rbac: {
							scope: ['externalSecretsProvider:list', 'externalSecretsProvider:update'],
						},
					},
					telemetry: {
						pageCategory: 'settings',
						getProperties(route: RouteLocation) {
							return {
								feature: 'external-secrets',
							};
						},
					},
				},
			},
			{
				path: 'sso',
				name: VIEWS.SSO_SETTINGS,
				components: {
					settingsView: SettingsSso,
				},
				meta: {
					middleware: ['authenticated', 'rbac', 'custom'],
					middlewareOptions: {
						custom: () => {
							const settingsStore = useSettingsStore();
							return !settingsStore.isDesktopDeployment;
						},
						rbac: {
							scope: 'saml:manage',
						},
					},
					telemetry: {
						pageCategory: 'settings',
						getProperties(route: RouteLocation) {
							return {
								feature: 'sso',
							};
						},
					},
				},
			},
			{
				path: 'log-streaming',
				name: VIEWS.LOG_STREAMING_SETTINGS,
				components: {
					settingsView: SettingsLogStreamingView,
				},
				meta: {
					middleware: ['authenticated', 'rbac'],
					middlewareOptions: {
						rbac: {
							scope: 'logStreaming:manage',
						},
					},
					telemetry: {
						pageCategory: 'settings',
					},
				},
			},
			{
				path: 'workers',
				name: VIEWS.WORKER_VIEW,
				components: {
					settingsView: WorkerView,
				},
				meta: {
					middleware: ['authenticated'],
				},
			},
			{
				path: 'community-nodes',
				name: VIEWS.COMMUNITY_NODES,
				components: {
					settingsView: SettingsCommunityNodesView,
				},
				meta: {
					middleware: ['authenticated', 'rbac', 'custom'],
					middlewareOptions: {
						rbac: {
							scope: ['communityPackage:list', 'communityPackage:update'],
						},
						custom: () => {
							const settingsStore = useSettingsStore();
							return settingsStore.isCommunityNodesFeatureEnabled;
						},
					},
					telemetry: {
						pageCategory: 'settings',
					},
				},
			},
			{
				path: 'coming-soon/:featureId',
				name: VIEWS.FAKE_DOOR,
				components: {
					settingsView: SettingsFakeDoorView,
				},
				meta: {
					middleware: ['authenticated'],
					telemetry: {
						pageCategory: 'settings',
						getProperties(route: RouteLocation) {
							return {
								feature: route.params.featureId,
							};
						},
					},
				},
			},
			{
				path: 'ldap',
				name: VIEWS.LDAP_SETTINGS,
				components: {
					settingsView: SettingsLdapView,
				},
				meta: {
					middleware: ['authenticated', 'rbac'],
					middlewareOptions: {
						rbac: {
							scope: 'ldap:manage',
						},
					},
				},
			},
			{
				path: 'audit-logs',
				name: VIEWS.AUDIT_LOGS,
				components: {
					settingsView: SettingsAuditLogs,
				},
				meta: {
					middleware: ['authenticated', 'rbac', 'custom'],
					middlewareOptions: {
						custom: () => {
							return !!useStorage('audit-logs').value;
						},
						rbac: {
							scope: 'auditLogs:manage',
						},
					},
					telemetry: {
						pageCategory: 'settings',
						getProperties(route: RouteLocation) {
							return {
								feature: 'audit-logs',
							};
						},
					},
				},
			},
		],
	},
	{
		path: '/saml/onboarding',
		name: VIEWS.SAML_ONBOARDING,
		components: {
			default: SamlOnboarding,
		},
		meta: {
			middleware: ['authenticated', 'custom'],
			middlewareOptions: {
				custom: () => {
					const settingsStore = useSettingsStore();
					const ssoStore = useSSOStore();
					return (
						ssoStore.isEnterpriseSamlEnabled &&
						!settingsStore.isCloudDeployment &&
						!settingsStore.isDesktopDeployment
					);
				},
			},
			telemetry: {
				pageCategory: 'auth',
			},
		},
	},
	{
		path: '/:pathMatch(.*)*',
		name: VIEWS.NOT_FOUND,
		component: ErrorView,
		props: {
			messageKey: 'error.pageNotFound',
			errorCode: 404,
			redirectTextKey: 'error.goBack',
			redirectPage: VIEWS.HOMEPAGE,
		},
		meta: {
			nodeView: true,
			telemetry: {
				disabled: true,
			},
		},
	},
] as Array<RouteRecordRaw & RouteConfig>;

<<<<<<< HEAD
function withReadonlyMeta(route: RouteRecordRaw & RouteConfig) {
	if (!route.meta) {
		route.meta = {};
	}

	route.meta.readonly = !EDITABLE_VIEWS.includes((route?.name ?? '') as VIEWS);
=======
function withCanvasReadOnlyMeta(route: RouteRecordRaw) {
	if (!route.meta) {
		route.meta = {};
	}
	route.meta.readOnlyCanvas = !EDITABLE_CANVAS_VIEWS.includes((route?.name ?? '') as VIEWS);

	if (route.children) {
		route.children = route.children.map(withCanvasReadOnlyMeta);
	}
>>>>>>> f2939568

	return route;
}

const router = createRouter({
	history: createWebHistory(import.meta.env.DEV ? '/' : window.BASE_PATH ?? '/'),
	scrollBehavior(to: RouteLocationNormalized & RouteConfig, from, savedPosition) {
		// saved position == null means the page is NOT visited from history (back button)
		if (savedPosition === null && to.name === VIEWS.TEMPLATES && to.meta?.setScrollPosition) {
			// for templates view, reset scroll position in this case
			to.meta.setScrollPosition(0);
		}
	},
<<<<<<< HEAD
	routes: routes.map(withReadonlyMeta),
=======
	routes: routes.map(withCanvasReadOnlyMeta),
>>>>>>> f2939568
});

router.beforeEach(async (to: RouteLocationNormalized & RouteConfig, from, next) => {
	/**
	 * Initialize application core
	 * This step executes before first route is loaded and is required for permission checks
	 */

	await initializeCore();

	/**
	 * Redirect to setup page. User should be redirected to this only once
	 */

	const settingsStore = useSettingsStore();
	if (settingsStore.showSetupPage) {
		if (to.name === VIEWS.SETUP) {
			return next();
		}

		return next({ name: VIEWS.SETUP });
	}

	/**
	 * Verify user permissions for current route
	 */

	const routeMiddleware = to.meta?.middleware ?? [];
	const routeMiddlewareOptions = to.meta?.middlewareOptions ?? {};
	for (const middlewareName of routeMiddleware) {
		let nextCalled = false;
		const middlewareNext = ((location: RouteLocationRaw): void => {
			next(location);
			nextCalled = true;
		}) as NavigationGuardNext;

		const middlewareOptions = routeMiddlewareOptions[middlewareName];
		const middlewareFn = middleware[middlewareName] as RouterMiddleware<unknown>;
		await middlewareFn(to, from, middlewareNext, middlewareOptions);

		if (nextCalled) {
			return;
		}
	}

	return next();
});

router.afterEach((to, from) => {
	const telemetry = useTelemetry();
	const uiStore = useUIStore();
	const templatesStore = useTemplatesStore();

	/**
	 * Run external hooks
	 */

	void useExternalHooks().run('main.routeChange', { from, to });

	/**
	 * Track current view for telemetry
	 */

	uiStore.currentView = (to.name as string) ?? '';
	if (to.meta?.templatesEnabled) {
		templatesStore.setSessionId();
	} else {
		templatesStore.resetSessionId(); // reset telemetry session id when user leaves template pages
	}
	telemetry.page(to);
});

export default router;<|MERGE_RESOLUTION|>--- conflicted
+++ resolved
@@ -13,11 +13,7 @@
 import { useTemplatesStore } from '@/stores/templates.store';
 import { useUIStore } from '@/stores/ui.store';
 import { useSSOStore } from '@/stores/sso.store';
-<<<<<<< HEAD
-import { EnterpriseEditionFeature, VIEWS, EDITABLE_VIEWS } from '@/constants';
-=======
 import { EnterpriseEditionFeature, VIEWS, EDITABLE_CANVAS_VIEWS } from '@/constants';
->>>>>>> f2939568
 import { useTelemetry } from '@/composables/useTelemetry';
 import { middleware } from '@/rbac/middleware';
 import type { RouteConfig, RouterMiddleware } from '@/types/router';
@@ -759,14 +755,6 @@
 	},
 ] as Array<RouteRecordRaw & RouteConfig>;
 
-<<<<<<< HEAD
-function withReadonlyMeta(route: RouteRecordRaw & RouteConfig) {
-	if (!route.meta) {
-		route.meta = {};
-	}
-
-	route.meta.readonly = !EDITABLE_VIEWS.includes((route?.name ?? '') as VIEWS);
-=======
 function withCanvasReadOnlyMeta(route: RouteRecordRaw) {
 	if (!route.meta) {
 		route.meta = {};
@@ -776,7 +764,6 @@
 	if (route.children) {
 		route.children = route.children.map(withCanvasReadOnlyMeta);
 	}
->>>>>>> f2939568
 
 	return route;
 }
@@ -790,11 +777,7 @@
 			to.meta.setScrollPosition(0);
 		}
 	},
-<<<<<<< HEAD
-	routes: routes.map(withReadonlyMeta),
-=======
 	routes: routes.map(withCanvasReadOnlyMeta),
->>>>>>> f2939568
 });
 
 router.beforeEach(async (to: RouteLocationNormalized & RouteConfig, from, next) => {
