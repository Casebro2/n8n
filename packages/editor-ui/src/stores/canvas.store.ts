import { computed, ref, watch } from 'vue';
import { defineStore } from 'pinia';
import { v4 as uuid } from 'uuid';
<<<<<<< HEAD
import { useWorkflowsStore } from '@/stores/workflows.store';
import { useNodeTypesStore } from '@/stores/nodeTypes.store';
import { useUIStore } from '@/stores/ui.store';
import { useHistoryStore } from '@/stores/history.store';
import { useSourceControlStore } from '@/stores/sourceControl.store';
=======

>>>>>>> 753cbc1e
import type { INodeUi, XYPosition } from '@/Interface';
import {
	applyScale,
	getScaleFromWheelEventDelta,
	normalizeWheelEventDelta,
	scaleBigger,
	scaleReset,
	scaleSmaller,
} from '@/utils/canvasUtils';
import { START_NODE_TYPE } from '@/constants';
import type {
	BeforeStartEventParams,
	BrowserJsPlumbInstance,
	DragStopEventParams,
} from '@jsplumb/browser-ui';
import { newInstance } from '@jsplumb/browser-ui';
import type { Connection } from '@jsplumb/core';
import { MoveNodeCommand } from '@/models/history';
import {
	DEFAULT_PLACEHOLDER_TRIGGER_BUTTON,
	getMidCanvasPosition,
	getNewNodePosition,
	getZoomToFit,
	PLACEHOLDER_TRIGGER_NODE_SIZE,
	CONNECTOR_FLOWCHART_TYPE,
	GRID_SIZE,
	CONNECTOR_PAINT_STYLE_DEFAULT,
	CONNECTOR_PAINT_STYLE_PRIMARY,
	CONNECTOR_ARROW_OVERLAYS,
	getMousePosition,
	SIDEBAR_WIDTH,
	SIDEBAR_WIDTH_EXPANDED,
} from '@/utils/nodeViewUtils';
import type { PointXY } from '@jsplumb/util';

import { useWorkflowsStore } from './workflows.store';
import { useNodeTypesStore } from './nodeTypes.store';
import { useUIStore } from './ui.store';
import { useHistoryStore } from './history.store';
import { useSourceControlStore } from './sourceControl.store';

export const useCanvasStore = defineStore('canvas', () => {
	const workflowStore = useWorkflowsStore();
	const nodeTypesStore = useNodeTypesStore();
	const uiStore = useUIStore();
	const historyStore = useHistoryStore();
	const sourceControlStore = useSourceControlStore();

	const jsPlumbInstanceRef = ref<BrowserJsPlumbInstance>();
	const isDragging = ref<boolean>(false);
	const lastSelectedConnection = ref<Connection | null>(null);
	const newNodeInsertPosition = ref<XYPosition | null>(null);

	const nodes = computed<INodeUi[]>(() => workflowStore.allNodes);
	const triggerNodes = computed<INodeUi[]>(() =>
		nodes.value.filter(
			(node) => node.type === START_NODE_TYPE || nodeTypesStore.isTriggerNode(node.type),
		),
	);
	const isDemo = ref<boolean>(false);
	const nodeViewScale = ref<number>(1);
	const canvasAddButtonPosition = ref<XYPosition>([1, 1]);
	const readOnlyEnv = computed(() => sourceControlStore.preferences.branchReadOnly);

	watch(readOnlyEnv, (readOnly) => {
		if (jsPlumbInstanceRef.value) {
			jsPlumbInstanceRef.value.elementsDraggable = !readOnly;
		}
	});

	const setRecenteredCanvasAddButtonPosition = (offset?: XYPosition) => {
		const position = getMidCanvasPosition(nodeViewScale.value, offset ?? [0, 0]);

		position[0] -= PLACEHOLDER_TRIGGER_NODE_SIZE / 2;
		position[1] -= PLACEHOLDER_TRIGGER_NODE_SIZE / 2;

		canvasAddButtonPosition.value = getNewNodePosition(nodes.value, position);
	};

	const getPlaceholderTriggerNodeUI = (): INodeUi => {
		setRecenteredCanvasAddButtonPosition();

		return {
			id: uuid(),
			...DEFAULT_PLACEHOLDER_TRIGGER_BUTTON,
			position: canvasAddButtonPosition.value,
		};
	};

	const getNodesWithPlaceholderNode = (): INodeUi[] =>
		triggerNodes.value.length > 0 ? nodes.value : [getPlaceholderTriggerNodeUI(), ...nodes.value];

	const canvasPositionFromPagePosition = (position: XYPosition): XYPosition => {
		const sidebarWidth = isDemo.value
			? 0
			: uiStore.sidebarMenuCollapsed
			  ? SIDEBAR_WIDTH
			  : SIDEBAR_WIDTH_EXPANDED;

		const relativeX = position[0] - sidebarWidth;
		const relativeY = isDemo.value
			? position[1]
			: position[1] - uiStore.bannersHeight - uiStore.headerHeight;

		return [relativeX, relativeY];
	};

	const setZoomLevel = (zoomLevel: number, offset: XYPosition) => {
		nodeViewScale.value = zoomLevel;
		jsPlumbInstanceRef.value?.setZoom(zoomLevel);
		uiStore.nodeViewOffsetPosition = offset;
	};

	const resetZoom = () => {
		const { scale, offset } = scaleReset({
			scale: nodeViewScale.value,
			offset: uiStore.nodeViewOffsetPosition,
			origin: canvasPositionFromPagePosition([window.innerWidth / 2, window.innerHeight / 2]),
		});
		setZoomLevel(scale, offset);
	};

	const zoomIn = () => {
		const { scale, offset } = scaleBigger({
			scale: nodeViewScale.value,
			offset: uiStore.nodeViewOffsetPosition,
			origin: canvasPositionFromPagePosition([window.innerWidth / 2, window.innerHeight / 2]),
		});
		setZoomLevel(scale, offset);
	};

	const zoomOut = () => {
		const { scale, offset } = scaleSmaller({
			scale: nodeViewScale.value,
			offset: uiStore.nodeViewOffsetPosition,
			origin: canvasPositionFromPagePosition([window.innerWidth / 2, window.innerHeight / 2]),
		});
		setZoomLevel(scale, offset);
	};

	const zoomToFit = () => {
		const nodes = getNodesWithPlaceholderNode();
		if (!nodes.length) {
			// some unknown workflow executions
			return;
		}
		const { zoomLevel, offset } = getZoomToFit(nodes, !isDemo.value);
		setZoomLevel(zoomLevel, offset);
	};

	const wheelMoveWorkflow = (deltaX: number, deltaY: number, shiftKeyPressed = false) => {
		const offsetPosition = uiStore.nodeViewOffsetPosition;
		const nodeViewOffsetPositionX = offsetPosition[0] - (shiftKeyPressed ? deltaY : deltaX);
		const nodeViewOffsetPositionY = offsetPosition[1] - (shiftKeyPressed ? deltaX : deltaY);
		uiStore.nodeViewOffsetPosition = [nodeViewOffsetPositionX, nodeViewOffsetPositionY];
	};

	const wheelScroll = (e: WheelEvent) => {
		// Prevent browser back/forward gesture, default pinch to zoom etc.
		e.preventDefault();

		const { deltaX, deltaY } = normalizeWheelEventDelta(e);

		if (e.ctrlKey || e.metaKey) {
			const scaleFactor = getScaleFromWheelEventDelta(deltaY);
			const { scale, offset } = applyScale(scaleFactor)({
				scale: nodeViewScale.value,
				offset: uiStore.nodeViewOffsetPosition,
				origin: canvasPositionFromPagePosition(getMousePosition(e)),
			});
			setZoomLevel(scale, offset);
			return;
		}
		wheelMoveWorkflow(deltaX, deltaY, e.shiftKey);
	};

	function initInstance(container: Element) {
		// Make sure to clean-up previous instance if it exists
		if (jsPlumbInstanceRef.value) {
			jsPlumbInstanceRef.value.destroy();
			jsPlumbInstanceRef.value.reset();
			jsPlumbInstanceRef.value = undefined;
		}

		jsPlumbInstanceRef.value = newInstance({
			container,
			connector: CONNECTOR_FLOWCHART_TYPE,
			resizeObserver: false,
			endpoint: {
				type: 'Dot',
				options: { radius: 5 },
			},
			paintStyle: CONNECTOR_PAINT_STYLE_DEFAULT,
			hoverPaintStyle: CONNECTOR_PAINT_STYLE_PRIMARY,
			connectionOverlays: CONNECTOR_ARROW_OVERLAYS,
			elementsDraggable: !readOnlyEnv.value,
			dragOptions: {
				cursor: 'pointer',
				grid: { w: GRID_SIZE, h: GRID_SIZE },
				start: (params: BeforeStartEventParams) => {
					const draggedNode = params.drag.getDragElement();
					const nodeName = draggedNode.getAttribute('data-name');
					if (!nodeName) return;
					isDragging.value = true;

					const isSelected = uiStore.isNodeSelected(nodeName);

					if (params.e && !isSelected) {
						// Only the node which gets dragged directly gets an event, for all others it is
						// undefined. So check if the currently dragged node is selected and if not clear
						// the drag-selection.
						jsPlumbInstanceRef.value?.clearDragSelection();
						uiStore.resetSelectedNodes();
					}

					uiStore.addActiveAction('dragActive');
					return true;
				},
				stop: (params: DragStopEventParams) => {
					const draggedNode = params.drag.getDragElement();
					const nodeName = draggedNode.getAttribute('data-name');
					if (!nodeName) return;
					const nodeData = workflowStore.getNodeByName(nodeName);
					isDragging.value = false;
					if (uiStore.isActionActive('dragActive') && nodeData) {
						const moveNodes = uiStore.getSelectedNodes.slice();
						const selectedNodeNames = moveNodes.map((node: INodeUi) => node.name);
						if (!selectedNodeNames.includes(nodeData.name)) {
							// If the current node is not in selected add it to the nodes which
							// got moved manually
							moveNodes.push(nodeData);
						}

						if (moveNodes.length > 1) {
							historyStore.startRecordingUndo();
						}
						// This does for some reason just get called once for the node that got clicked
						// even though "start" and "drag" gets called for all. So lets do for now
						// some dirty DOM query to get the new positions till I have more time to
						// create a proper solution
						let newNodePosition: XYPosition;
						moveNodes.forEach((node: INodeUi) => {
							const element = document.getElementById(node.id);
							if (element === null) {
								return;
							}

							newNodePosition = [
								parseInt(element.style.left.slice(0, -2), 10),
								parseInt(element.style.top.slice(0, -2), 10),
							];

							const updateInformation = {
								name: node.name,
								properties: {
									position: newNodePosition,
								},
							};
							const oldPosition = node.position;
							if (oldPosition[0] !== newNodePosition[0] || oldPosition[1] !== newNodePosition[1]) {
								historyStore.pushCommandToUndo(
									new MoveNodeCommand(node.name, oldPosition, newNodePosition),
								);
								workflowStore.updateNodeProperties(updateInformation);
							}
						});
						if (moveNodes.length > 1) {
							historyStore.stopRecordingUndo();
						}
						if (uiStore.isActionActive('dragActive')) {
							uiStore.removeActiveAction('dragActive');
						}
					}
				},
				filter: '.node-description, .node-description .node-name, .node-description .node-subtitle',
			},
		});
		jsPlumbInstanceRef.value?.setDragConstrainFunction((pos: PointXY) => {
			const isReadOnly = uiStore.isReadOnlyView;
			if (isReadOnly) {
				// Do not allow to move nodes in readOnly mode
				return null;
			}
			return pos;
		});
	}

	const jsPlumbInstance = computed(() => jsPlumbInstanceRef.value as BrowserJsPlumbInstance);
	return {
		isDemo,
		nodeViewScale,
		canvasAddButtonPosition,
		lastSelectedConnection,
		newNodeInsertPosition,
		jsPlumbInstance,
		setRecenteredCanvasAddButtonPosition,
		getNodesWithPlaceholderNode,
		canvasPositionFromPagePosition,
		setZoomLevel,
		resetZoom,
		zoomIn,
		zoomOut,
		zoomToFit,
		wheelScroll,
		initInstance,
	};
});<|MERGE_RESOLUTION|>--- conflicted
+++ resolved
@@ -1,15 +1,11 @@
 import { computed, ref, watch } from 'vue';
 import { defineStore } from 'pinia';
 import { v4 as uuid } from 'uuid';
-<<<<<<< HEAD
 import { useWorkflowsStore } from '@/stores/workflows.store';
 import { useNodeTypesStore } from '@/stores/nodeTypes.store';
 import { useUIStore } from '@/stores/ui.store';
 import { useHistoryStore } from '@/stores/history.store';
 import { useSourceControlStore } from '@/stores/sourceControl.store';
-=======
-
->>>>>>> 753cbc1e
 import type { INodeUi, XYPosition } from '@/Interface';
 import {
 	applyScale,
@@ -45,12 +41,6 @@
 } from '@/utils/nodeViewUtils';
 import type { PointXY } from '@jsplumb/util';
 
-import { useWorkflowsStore } from './workflows.store';
-import { useNodeTypesStore } from './nodeTypes.store';
-import { useUIStore } from './ui.store';
-import { useHistoryStore } from './history.store';
-import { useSourceControlStore } from './sourceControl.store';
-
 export const useCanvasStore = defineStore('canvas', () => {
 	const workflowStore = useWorkflowsStore();
 	const nodeTypesStore = useNodeTypesStore();
