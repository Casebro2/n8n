<template>
	<div>
		<div class="error-header">
			<div class="error-message" v-text="getErrorMessage()" />
			<div class="error-description" v-if="error.description" v-html="getErrorDescription()"></div>
		</div>
		<details>
			<summary class="error-details__summary">
				<font-awesome-icon class="error-details__icon" icon="angle-right" />
				{{ $locale.baseText('nodeErrorView.details') }}
			</summary>
			<div class="error-details__content">
				<div v-if="error.context && error.context.causeDetailed">
					<el-card class="box-card" shadow="never">
						<div>
							{{ error.context.causeDetailed }}
						</div>
					</el-card>
				</div>
				<div v-if="error.timestamp">
					<el-card class="box-card" shadow="never">
						<template #header>
							<div class="clearfix box-card__title">
								<span>{{ $locale.baseText('nodeErrorView.time') }}</span>
							</div>
						</template>
						<div>
							{{ new Date(error.timestamp).toLocaleString() }}
						</div>
					</el-card>
				</div>
				<div
					v-if="error.context && error.context.itemIndex !== undefined"
					class="el-card box-card is-never-shadow el-card__body"
				>
					<span class="error-details__summary"
						>{{ $locale.baseText('nodeErrorView.itemIndex') }}:</span
					>
					{{ error.context.itemIndex }}
					<span v-if="error.context.runIndex">
						|
						<span class="error-details__summary"
							>{{ $locale.baseText('nodeErrorView.itemIndex') }}:</span
						>
						{{ error.context.runIndex }}
					</span>
					<span v-if="error.context.parameter">
						|
						<span class="error-details__summary"
							>{{ $locale.baseText('nodeErrorView.inParameter') }}:</span
						>
						{{ parameterDisplayName(error.context.parameter) }}
					</span>
				</div>
				<div v-if="error.httpCode">
					<el-card class="box-card" shadow="never">
						<template #header>
							<div class="clearfix box-card__title">
								<span>{{ $locale.baseText('nodeErrorView.httpCode') }}</span>
							</div>
						</template>
						<div>
							{{ error.httpCode }}
						</div>
					</el-card>
				</div>
				<div v-if="error.cause">
					<el-card class="box-card" shadow="never">
						<template #header>
							<div class="clearfix box-card__title">
								<span>{{ $locale.baseText('nodeErrorView.cause') }}</span>
								<br />
								<span class="box-card__subtitle">{{
									$locale.baseText('nodeErrorView.dataBelowMayContain')
								}}</span>
							</div>
						</template>
						<div>
							<div class="copy-button" v-if="displayCause">
								<n8n-icon-button
									@click="copyCause"
									:title="$locale.baseText('nodeErrorView.copyToClipboard')"
									icon="copy"
								/>
							</div>
							<vue-json-pretty
								v-if="displayCause"
								:data="error.cause"
								:deep="3"
								:showLength="true"
								selectableType="single"
								path="error"
								class="json-data"
							/>
							<span v-else>
								<font-awesome-icon icon="info-circle" />{{
									$locale.baseText('nodeErrorView.theErrorCauseIsTooLargeToBeDisplayed')
								}}
							</span>
						</div>
					</el-card>
				</div>
				<div v-if="error.stack">
					<el-card class="box-card" shadow="never">
						<template #header>
							<div class="clearfix box-card__title">
								<span>{{ $locale.baseText('nodeErrorView.stack') }}</span>
							</div>
						</template>
						<div>
							<pre><code>{{error.stack}}</code></pre>
						</div>
					</el-card>
				</div>
			</div>
		</details>
	</div>
</template>

<script lang="ts">
import { defineComponent } from 'vue';
import { mapStores } from 'pinia';
import VueJsonPretty from 'vue-json-pretty';
import { copyPaste } from '@/mixins/copyPaste';
import { useToast } from '@/composables/useToast';
import { MAX_DISPLAY_DATA_SIZE } from '@/constants';

<<<<<<< HEAD
import type {
	INodeProperties,
	INodePropertyCollection,
	INodePropertyOptions,
	NodeOperationError,
} from 'n8n-workflow';
import { sanitizeHtml } from '@/utils';
=======
import type { INodeProperties, INodePropertyCollection, INodePropertyOptions } from 'n8n-workflow';
import { sanitizeHtml } from '@/utils/htmlUtils';
>>>>>>> 753cbc1e
import { useNDVStore } from '@/stores/ndv.store';
import { useNodeTypesStore } from '@/stores/nodeTypes.store';

export default defineComponent({
	name: 'NodeErrorView',
	mixins: [copyPaste],
	props: ['error'],
	components: {
		VueJsonPretty,
	},
	setup() {
		return {
			...useToast(),
		};
	},
	computed: {
		...mapStores(useNodeTypesStore, useNDVStore),
		displayCause(): boolean {
			return JSON.stringify(this.error.cause).length < MAX_DISPLAY_DATA_SIZE;
		},
		parameters(): INodeProperties[] {
			const node = this.ndvStore.activeNode;
			if (!node) {
				return [];
			}
			const nodeType = this.nodeTypesStore.getNodeType(node.type, node.typeVersion);

			if (nodeType === null) {
				return [];
			}

			return nodeType.properties;
		},
	},
	methods: {
		replacePlaceholders(parameter: string, message: string): string {
			const parameterName = this.parameterDisplayName(parameter, false);
			const parameterFullName = this.parameterDisplayName(parameter, true);
			return message
				.replace(/%%PARAMETER%%/g, parameterName)
				.replace(/%%PARAMETER_FULL%%/g, parameterFullName);
		},
		getErrorDescription(): string {
			const isSubNodeError =
				this.error.name === 'NodeOperationError' &&
				(this.error as NodeOperationError).functionality === 'configuration-node';

			if (isSubNodeError) {
				return sanitizeHtml(
					this.error.description +
						this.$locale.baseText('pushConnection.executionError.openNode', {
							interpolate: { node: this.error.node.name },
						}),
				);
			}
			if (!this.error.context?.descriptionTemplate) {
				return sanitizeHtml(this.error.description);
			}

			const parameterName = this.parameterDisplayName(this.error.context.parameter);
			return sanitizeHtml(
				this.error.context.descriptionTemplate.replace(/%%PARAMETER%%/g, parameterName),
			);
		},
		getErrorMessage(): string {
			const baseErrorMessage = this.$locale.baseText('nodeErrorView.error') + ': ';

			const isSubNodeError =
				this.error.name === 'NodeOperationError' &&
				(this.error as NodeOperationError).functionality === 'configuration-node';

			if (isSubNodeError) {
				const baseErrorMessageSubNode = this.$locale.baseText('nodeErrorView.errorSubNode', {
					interpolate: { node: this.error.node.name },
				});
				return baseErrorMessageSubNode;
			}

			if (this.error.message === this.error.description) {
				return baseErrorMessage;
			}
			if (!this.error.context?.messageTemplate) {
				return baseErrorMessage + this.error.message;
			}

			const parameterName = this.parameterDisplayName(this.error.context.parameter);

			return (
				baseErrorMessage +
				this.error.context.messageTemplate.replace(/%%PARAMETER%%/g, parameterName)
			);
		},
		parameterDisplayName(path: string, fullPath = true) {
			try {
				const parameters = this.parameterName(this.parameters, path.split('.'));
				if (!parameters.length) {
					throw new Error();
				}

				if (!fullPath) {
					return parameters.pop()!.displayName;
				}
				return parameters.map((parameter) => parameter.displayName).join(' > ');
			} catch (error) {
				return `Could not find parameter "${path}"`;
			}
		},
		parameterName(
			parameters: Array<INodePropertyOptions | INodeProperties | INodePropertyCollection>,
			pathParts: string[],
		): Array<INodeProperties | INodePropertyCollection> {
			let currentParameterName = pathParts.shift();

			if (currentParameterName === undefined) {
				return [];
			}

			const arrayMatch = currentParameterName.match(/(.*)\[([\d])\]$/);
			if (arrayMatch !== null && arrayMatch.length > 0) {
				currentParameterName = arrayMatch[1];
			}
			const currentParameter = parameters.find(
				(parameter) => parameter.name === currentParameterName,
			) as unknown as INodeProperties | INodePropertyCollection;

			if (currentParameter === undefined) {
				throw new Error(`Could not find parameter "${currentParameterName}"`);
			}

			if (pathParts.length === 0) {
				return [currentParameter];
			}

			if (currentParameter.hasOwnProperty('options')) {
				return [
					currentParameter,
					...this.parameterName((currentParameter as INodeProperties).options!, pathParts),
				];
			}

			if (currentParameter.hasOwnProperty('values')) {
				return [
					currentParameter,
					...this.parameterName((currentParameter as INodePropertyCollection).values, pathParts),
				];
			}

			// We can not resolve any deeper so lets stop here and at least return hopefully something useful
			return [currentParameter];
		},
		copyCause() {
			this.copyToClipboard(JSON.stringify(this.error.cause));
			this.copySuccess();
		},
		copySuccess() {
			this.showMessage({
				title: this.$locale.baseText('nodeErrorView.showMessage.title'),
				type: 'info',
			});
		},
	},
});
</script>

<style lang="scss">
.error-header {
	margin-bottom: 10px;
}

.error-message {
	color: var(--color-ndv-ouptut-error-font);
	font-weight: bold;
	font-size: 1.1rem;
}

.error-description {
	margin-top: 10px;
	font-size: 1rem;
}

.error-details__summary {
	font-weight: 600;
	font-size: 16px;
	cursor: pointer;
	outline: none;
}

.error-details__icon {
	margin-right: 4px;
}

details > summary {
	list-style-type: none;
}

details > summary::-webkit-details-marker {
	display: none;
}

details[open] {
	.error-details__icon {
		transform: rotate(90deg);
	}
}

.error-details__content {
	margin-top: 15px;
}

.el-divider__text {
	background-color: var(--color-background-light);
}

.box-card {
	margin-top: 1em;
	overflow: auto;
}

.box-card__title {
	font-weight: 400;
}

.box-card__subtitle {
	font-weight: 200;
	font-style: italic;
	font-size: 0.7rem;
}

.copy-button {
	position: absolute;
	right: 50px;
	z-index: 1000;
}
</style><|MERGE_RESOLUTION|>--- conflicted
+++ resolved
@@ -125,18 +125,13 @@
 import { useToast } from '@/composables/useToast';
 import { MAX_DISPLAY_DATA_SIZE } from '@/constants';
 
-<<<<<<< HEAD
 import type {
 	INodeProperties,
 	INodePropertyCollection,
 	INodePropertyOptions,
 	NodeOperationError,
 } from 'n8n-workflow';
-import { sanitizeHtml } from '@/utils';
-=======
-import type { INodeProperties, INodePropertyCollection, INodePropertyOptions } from 'n8n-workflow';
 import { sanitizeHtml } from '@/utils/htmlUtils';
->>>>>>> 753cbc1e
 import { useNDVStore } from '@/stores/ndv.store';
 import { useNodeTypesStore } from '@/stores/nodeTypes.store';
 
