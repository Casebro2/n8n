import type { IRunExecutionData, IWorkflowBase, NodeExecutionSchema } from 'n8n-workflow';
import { z } from 'zod';
import { Z } from 'zod-class';

export class AiBuilderChatRequestDto extends Z.class({
	payload: z.object({
<<<<<<< HEAD
		question: z.string(),
		executionData: z.object({}).passthrough(), // Allow other properties from IRunData
		workflowContext: z.object({
			currentWorkflow: z
				.object({
					id: z.string().optional(),
				})
				.passthrough(), // Allow other properties from IWorkflowBase
=======
		role: z.literal('user'),
		type: z.literal('message'),
		text: z.string(),
		workflowContext: z.object({
			currentWorkflow: z
				.custom<Partial<IWorkflowBase>>((val: Partial<IWorkflowBase>) => {
					if (!val.nodes && !val.connections) {
						return false;
					}

					return val;
				})
				.optional(),

			executionData: z
				.custom<IRunExecutionData['resultData']>((val: IRunExecutionData['resultData']) => {
					if (!val.runData && !val.error) {
						return false;
					}

					return val;
				})
				.optional(),

			executionSchema: z
				.custom<NodeExecutionSchema[]>((val: NodeExecutionSchema[]) => {
					// Check if the array is empty or if all items have nodeName and schema properties
					if (!Array.isArray(val) || val.every((item) => !item.nodeName || !item.schema)) {
						return false;
					}

					return val;
				})
				.optional(),
>>>>>>> 7a1dd089
		}),
	}),
}) {}<|MERGE_RESOLUTION|>--- conflicted
+++ resolved
@@ -4,16 +4,6 @@
 
 export class AiBuilderChatRequestDto extends Z.class({
 	payload: z.object({
-<<<<<<< HEAD
-		question: z.string(),
-		executionData: z.object({}).passthrough(), // Allow other properties from IRunData
-		workflowContext: z.object({
-			currentWorkflow: z
-				.object({
-					id: z.string().optional(),
-				})
-				.passthrough(), // Allow other properties from IWorkflowBase
-=======
 		role: z.literal('user'),
 		type: z.literal('message'),
 		text: z.string(),
@@ -48,7 +38,6 @@
 					return val;
 				})
 				.optional(),
->>>>>>> 7a1dd089
 		}),
 	}),
 }) {}